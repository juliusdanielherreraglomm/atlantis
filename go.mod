module github.com/runatlantis/atlantis

go 1.17

replace google.golang.org/grpc => google.golang.org/grpc v1.29.1

require (
	github.com/Masterminds/sprig/v3 v3.2.2
	github.com/alicebob/miniredis/v2 v2.23.0
	github.com/bradleyfalzon/ghinstallation/v2 v2.1.0
	github.com/briandowns/spinner v0.0.0-20170614154858-48dbb65d7bd5
	github.com/davecgh/go-spew v1.1.2-0.20180830191138-d8f796af33cc
	github.com/elazarl/go-bindata-assetfs v1.0.1
	github.com/flynn-archive/go-shlex v0.0.0-20150515145356-3f9db97f8568
	github.com/go-ozzo/ozzo-validation v0.0.0-20170913164239-85dcd8368eba
	github.com/go-redis/redis/v9 v9.0.0-rc.1
	github.com/go-test/deep v1.0.8
	github.com/golang-jwt/jwt/v4 v4.4.2
	github.com/google/go-github/v31 v31.0.0
	github.com/google/uuid v1.1.2-0.20200519141726-cb32006e483f
	github.com/gorilla/mux v1.8.0
	github.com/gorilla/websocket v1.5.0
	github.com/hashicorp/go-getter v1.6.2
	github.com/hashicorp/go-version v1.6.0
	github.com/hashicorp/terraform-config-inspect v0.0.0-20221012204812-413b69327090
	github.com/mcdafydd/go-azuredevops v0.12.1
	github.com/microcosm-cc/bluemonday v1.0.21
	github.com/mitchellh/colorstring v0.0.0-20150917214807-8631ce90f286
	github.com/mitchellh/go-homedir v1.1.0
	github.com/moby/moby v20.10.21+incompatible
	github.com/mohae/deepcopy v0.0.0-20170603005431-491d3605edfb
	github.com/nlopes/slack v0.4.0
	github.com/petergtz/pegomock v2.9.0+incompatible
	github.com/pkg/errors v0.9.1
	github.com/remeh/sizedwaitgroup v1.0.0
	github.com/shurcooL/githubv4 v0.0.0-20191127044304-8f68eb5628d0
	github.com/spf13/cobra v0.0.0-20170905172051-b78744579491
	github.com/spf13/pflag v1.0.5
	github.com/spf13/viper v1.13.0
	github.com/stretchr/testify v1.8.1
	github.com/urfave/cli v1.22.10
	github.com/urfave/negroni v1.0.0
	github.com/xanzy/go-gitlab v0.69.0
	go.etcd.io/bbolt v1.3.6
	go.uber.org/zap v1.23.0
	golang.org/x/sync v0.0.0-20220513210516-0976fa681c29
	golang.org/x/term v0.0.0-20210927222741-03fcf44c2211
	gopkg.in/go-playground/validator.v9 v9.31.0
	gopkg.in/yaml.v2 v2.4.0
)

require (
	cloud.google.com/go v0.100.2 // indirect
	cloud.google.com/go/storage v1.14.0 // indirect
	github.com/Masterminds/goutils v1.1.1 // indirect
	github.com/Masterminds/semver/v3 v3.1.1 // indirect
	github.com/agext/levenshtein v1.2.3 // indirect
	github.com/asaskevich/govalidator v0.0.0-20210307081110-f21760c49a8d // indirect
	github.com/aws/aws-sdk-go v1.34.0 // indirect
	github.com/aymerick/douceur v0.2.0 // indirect
	github.com/benbjohnson/clock v1.1.0 // indirect
	github.com/bgentry/go-netrc v0.0.0-20140422174119-9fd32a8b3d3d // indirect
	github.com/cpuguy83/go-md2man/v2 v2.0.0-20190314233015-f79a8a8ca69d // indirect
	github.com/fatih/color v1.13.0 // indirect
	github.com/fsnotify/fsnotify v1.5.4 // indirect
	github.com/go-playground/locales v0.12.1 // indirect
	github.com/go-playground/universal-translator v0.16.0 // indirect
	github.com/golang/groupcache v0.0.0-20210331224755-41bb18bfe9da // indirect
	github.com/golang/protobuf v1.5.2 // indirect
	github.com/google/go-cmp v0.5.8 // indirect
	github.com/google/go-querystring v1.1.0 // indirect
	github.com/googleapis/gax-go/v2 v2.4.0 // indirect
	github.com/gorilla/css v1.0.0 // indirect
	github.com/hashicorp/go-cleanhttp v0.5.2 // indirect
	github.com/hashicorp/go-retryablehttp v0.7.1 // indirect
	github.com/hashicorp/go-safetemp v1.0.0 // indirect
	github.com/hashicorp/hcl v1.0.0 // indirect
	github.com/hashicorp/hcl/v2 v2.14.1
	github.com/huandu/xstrings v1.3.1 // indirect
	github.com/imdario/mergo v0.3.11 // indirect
	github.com/inconshreveable/mousetrap v1.0.0 // indirect
	github.com/jmespath/go-jmespath v0.4.0 // indirect
	github.com/klauspost/compress v1.11.2 // indirect
	github.com/leodido/go-urn v1.2.0 // indirect
	github.com/lusis/slack-test v0.0.0-20190426140909-c40012f20018 // indirect
	github.com/magiconair/properties v1.8.6 // indirect
	github.com/mattn/go-colorable v0.1.12 // indirect
	github.com/mattn/go-isatty v0.0.14 // indirect
	github.com/mitchellh/copystructure v1.0.0 // indirect
	github.com/mitchellh/go-testing-interface v1.0.0 // indirect
	github.com/mitchellh/go-wordwrap v1.0.0 // indirect
	github.com/mitchellh/mapstructure v1.5.0 // indirect
	github.com/mitchellh/reflectwalk v1.0.0 // indirect
	github.com/onsi/gomega v1.21.1 // indirect
	github.com/pelletier/go-toml v1.9.5 // indirect
	github.com/pmezard/go-difflib v1.0.0 // indirect
	github.com/russross/blackfriday/v2 v2.0.1 // indirect
	github.com/shopspring/decimal v1.2.0 // indirect
	github.com/shurcooL/graphql v0.0.0-20181231061246-d48a9a75455f // indirect
	github.com/shurcooL/sanitized_anchor_name v1.0.0 // indirect
	github.com/sirupsen/logrus v1.8.1 // indirect
	github.com/spf13/afero v1.8.2 // indirect
	github.com/spf13/cast v1.5.0 // indirect
	github.com/spf13/jwalterweatherman v1.1.0 // indirect
	github.com/subosito/gotenv v1.4.1 // indirect
	github.com/ulikunitz/xz v0.5.8 // indirect
<<<<<<< HEAD
	github.com/yourbasic/graph v0.0.0-20210606180040-8ecfec1c2869 // indirect
	github.com/zclconf/go-cty v1.5.1 // indirect
=======
	github.com/zclconf/go-cty v1.8.0 // indirect
>>>>>>> 4cacaeb0
	go.opencensus.io v0.23.0 // indirect
	go.uber.org/atomic v1.9.0 // indirect
	go.uber.org/multierr v1.6.0 // indirect
	golang.org/x/crypto v0.0.0-20220517005047-85d78b3ac167 // indirect
	golang.org/x/net v0.0.0-20221002022538-bcab6841153b // indirect
	golang.org/x/sys v0.0.0-20220728004956-3c1f35247d10 // indirect
	golang.org/x/text v0.3.7 // indirect
	golang.org/x/time v0.0.0-20220411224347-583f2d630306 // indirect
	golang.org/x/xerrors v0.0.0-20220517211312-f3a8303e98df // indirect
	google.golang.org/api v0.81.0 // indirect
	google.golang.org/appengine v1.6.7 // indirect
	google.golang.org/genproto v0.0.0-20220519153652-3a47de7e79bd // indirect
	google.golang.org/grpc v1.46.2 // indirect
	google.golang.org/protobuf v1.28.0 // indirect
	gopkg.in/check.v1 v1.0.0-20190902080502-41f04d3bba15 // indirect
	gopkg.in/go-playground/assert.v1 v1.2.1 // indirect
	gopkg.in/ini.v1 v1.67.0 // indirect
	gopkg.in/yaml.v3 v3.0.1 // indirect
)

require (
	github.com/cactus/go-statsd-client/statsd v0.0.0-20200623234511-94959e3146b2
	github.com/twmb/murmur3 v1.1.6 // indirect
	github.com/uber-go/tally v3.4.3+incompatible
)

require (
	cloud.google.com/go/compute v1.6.1 // indirect
	cloud.google.com/go/iam v0.3.0 // indirect
	github.com/alicebob/gopher-json v0.0.0-20200520072559-a9ecdc9d1d3a // indirect
	github.com/apparentlymart/go-textseg/v13 v13.0.0 // indirect
	github.com/beorn7/perks v1.0.1 // indirect
	github.com/cespare/xxhash/v2 v2.1.2 // indirect
	github.com/dgryski/go-rendezvous v0.0.0-20200823014737-9f7001d12a5f // indirect
	github.com/google/go-github/v45 v45.2.0 // indirect
	github.com/m3db/prometheus_client_golang v0.8.1 // indirect
	github.com/m3db/prometheus_client_model v0.1.0 // indirect
	github.com/m3db/prometheus_common v0.1.0 // indirect
	github.com/m3db/prometheus_procfs v0.8.1 // indirect
	github.com/matttproud/golang_protobuf_extensions v1.0.1 // indirect
	github.com/pelletier/go-toml/v2 v2.0.5 // indirect
	github.com/yuin/gopher-lua v0.0.0-20210529063254-f4c35e4016d9 // indirect
	golang.org/x/oauth2 v0.0.0-20220411215720-9780585627b5 // indirect
	gotest.tools/v3 v3.3.0 // indirect
)<|MERGE_RESOLUTION|>--- conflicted
+++ resolved
@@ -104,12 +104,8 @@
 	github.com/spf13/jwalterweatherman v1.1.0 // indirect
 	github.com/subosito/gotenv v1.4.1 // indirect
 	github.com/ulikunitz/xz v0.5.8 // indirect
-<<<<<<< HEAD
 	github.com/yourbasic/graph v0.0.0-20210606180040-8ecfec1c2869 // indirect
-	github.com/zclconf/go-cty v1.5.1 // indirect
-=======
 	github.com/zclconf/go-cty v1.8.0 // indirect
->>>>>>> 4cacaeb0
 	go.opencensus.io v0.23.0 // indirect
 	go.uber.org/atomic v1.9.0 // indirect
 	go.uber.org/multierr v1.6.0 // indirect
